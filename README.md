<<<<<<< HEAD
<!--suppress ALL -->
=======
<div align="center">
<img width="1200" height="475" alt="GHBanner" src="https://github.com/user-attachments/assets/0aa67016-6eaf-458a-adb2-6e31a0763ed6" />
</div>

>>>>>>> 92afac24
# Run and deploy your AI Studio app

This contains everything you need to run your app locally.

View your app in AI Studio: https://ai.studio/apps/drive/1GQS8-1I-OPt4jcQSHPwQAqioLAmD7Tgz

## Run Locally

**Prerequisites:**  Node.js


1. Install dependencies:
   `npm install`
2. Set the `GEMINI_API_KEY` in [.env.local](.env.local) to your Gemini API key
3. Run the app:
   `npm run dev`<|MERGE_RESOLUTION|>--- conflicted
+++ resolved
@@ -1,11 +1,8 @@
-<<<<<<< HEAD
 <!--suppress ALL -->
-=======
 <div align="center">
 <img width="1200" height="475" alt="GHBanner" src="https://github.com/user-attachments/assets/0aa67016-6eaf-458a-adb2-6e31a0763ed6" />
 </div>
 
->>>>>>> 92afac24
 # Run and deploy your AI Studio app
 
 This contains everything you need to run your app locally.
